--- conflicted
+++ resolved
@@ -321,13 +321,8 @@
             )
         )
     metric_logging_cfg = cfg.get("metric_logging", {"console": {"log_per_rank": False}})
-<<<<<<< HEAD
     mlogger = await get_or_create_metric_logger(actor_name="Controller")
-=======
-    mlogger = await get_or_create_metric_logger()
-    await mlogger.init_backends.call_one(metric_logging_cfg)
     await ts.initialize(strategy=ts.ControllerStorageVolumes())
->>>>>>> cf2afd76
 
     # ---- Setup services ---- #
 
