--- conflicted
+++ resolved
@@ -13,14 +13,11 @@
 import socket
 import uuid
 
-<<<<<<< HEAD
-=======
 from monarch._src.actor.shape import Extent, NDSlice, Shape
 from monarch.actor import Actor, endpoint, ProcMesh
 
 from monarch.tools import commands
 
->>>>>>> 1b1909e6
 from forge.controller.launcher import BaseLauncher, get_launcher
 
 from forge.env import all_env_vars, FORGE_DISABLE_METRICS, MONARCH_HOSTMESH_V1
