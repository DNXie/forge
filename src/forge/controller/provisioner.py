--- conflicted
+++ resolved
@@ -12,10 +12,8 @@
 import os
 import socket
 import uuid
-<<<<<<< HEAD
+
 from typing import Any, Optional
-=======
->>>>>>> 2d1cc851
 
 from monarch._src.actor.shape import NDSlice, Shape
 from monarch.actor import Actor, endpoint, HostMesh, ProcMesh, this_host
