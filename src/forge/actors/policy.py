# Copyright (c) Meta Platforms, Inc. and affiliates.
# All rights reserved.
#
# This source code is licensed under the BSD-style license found in the
# LICENSE file in the root directory of this source tree.

from __future__ import annotations

import asyncio
import logging
import os
import sys
from collections.abc import Mapping
from copy import copy
from dataclasses import dataclass, field

import torch
import torchstore as ts
from monarch.actor import current_rank, endpoint, ProcMesh
from vllm.config import VllmConfig

from vllm.engine.arg_utils import EngineArgs
from vllm.entrypoints.utils import _validate_truncation_size
from vllm.executor.multiproc_worker_utils import set_multiprocessing_worker_envs
from vllm.lora.request import LoRARequest
from vllm.outputs import CompletionOutput, RequestOutput
from vllm.sampling_params import RequestOutputKind, SamplingParams
from vllm.transformers_utils.tokenizer_group import init_tokenizer_from_configs
from vllm.usage.usage_lib import UsageContext
from vllm.utils import get_distributed_init_method
from vllm.v1.core.kv_cache_utils import get_kv_cache_config
from vllm.v1.core.sched.output import SchedulerOutput
from vllm.v1.core.sched.scheduler import Scheduler
from vllm.v1.engine import EngineCoreOutputs, EngineCoreRequest
from vllm.v1.engine.output_processor import OutputProcessor
from vllm.v1.engine.parallel_sampling import ParentRequest
from vllm.v1.engine.processor import Processor
from vllm.v1.kv_cache_interface import KVCacheConfig
from vllm.v1.outputs import ModelRunnerOutput
from vllm.v1.request import Request
from vllm.v1.structured_output import StructuredOutputManager
from vllm.worker.worker_base import WorkerWrapperBase

from forge.actors._torchstore_utils import (
    extract_param_name,
    get_dcp_whole_state_dict_key,
    get_param_key,
    get_param_prefix,
    load_tensor_from_dcp,
)

from forge.controller import ForgeActor, get_proc_mesh, stop_proc_mesh
from forge.data_models.completion import Completion
from forge.data_models.prompt import to_prompt
from forge.env import TORCHSTORE_USE_RDMA
from forge.interfaces import Policy as PolicyInterface
from forge.observability.metrics import record_metric, Reduce
from forge.observability.perf_tracker import Tracer
from forge.types import ProcessConfig

logger = logging.getLogger(__name__)
logger.setLevel(logging.INFO)


@dataclass
class Policy(PolicyInterface):
    """Instance of a vLLM-based Policy.

    This class manually recreates a vLLM engine that mirrors the design of AsyncLLMEngine in v1. The
    main difference is that all communications are controlled here via Monarch's proc meshes.

    Args:
        engine_args (EngineArgs): The engine arguments to use for the vLLM engine.
        sampling_params (SamplingParams): The sampling parameters to use for the vLLM engine.
        available_devices (str): The available devices to use for the vLLM engine.
        use_dcp (bool): Whether to use DCP for NFS-based weight sync.

    Example:
    >>> policy = await Policy.options(procs=1, num_replicas=1, with_gpus=True).as_service(
    ...     engine_args=EngineArgs(...),
    ...     sampling_params=SamplingParams(...),
    ...     )
    >>> await policy.generate("Tell me a joke")
    Completion(prompt="Tell me a joke", text="A: Why did the chicken cross the road? B: To get to the other side.",
    token_ids=[...], logprobs=[...])
    >>> await policy.shutdown()
    """

    engine_args: EngineArgs | Mapping = field(default_factory=EngineArgs)
    sampling_params: SamplingParams | Mapping = field(default_factory=SamplingParams)
    available_devices: str | None = None
    use_dcp: bool = (
        TORCHSTORE_USE_RDMA.get_value() == 0
    )  # torchstore currently only accepts 0 or 1
    # Remaining variables are initialized in self.setup()
    lora_request: LoRARequest | None = None
    tokenization_kwargs: dict = field(default_factory=dict)
    policy_worker: PolicyWorker | None = None

    def __post_init__(self):
        super().__init__()
        self._run_task: asyncio.Task | None = None
        self._policy_proc: ProcMesh | None = None
        self._worker_procs: ProcMesh | None = None
        self.running = False
        self.policy_version: int = 0

        if isinstance(self.engine_args, Mapping):
            self.engine_args = EngineArgs(**self.engine_args)
        self.engine_args._is_v1_supported_oracle = lambda *_: True

        if isinstance(self.sampling_params, Mapping):
            self.sampling_params = SamplingParams.from_optional(**self.sampling_params)
            self.sampling_params.output_kind = RequestOutputKind.FINAL_ONLY

    @classmethod
    async def launch(  # pyright: ignore[reportIncompatibleMethodOverride]
        cls: type["Policy"],
        *,
        engine_args: EngineArgs | Mapping = EngineArgs(),
        sampling_params: SamplingParams | Mapping = SamplingParams(),
        available_devices: str | None = None,
        use_dcp: bool = (
            TORCHSTORE_USE_RDMA.get_value() == 0
        ),  # torchstore currently only accepts 0 or 1
        **kwargs,
    ) -> "Policy":
        """Launch the policy with its workers.

        We overwrite the default Service launch method in order to setup Actors (PolicyWorker) within this "coordinating" Actor.
        We first create a proc_mesh for the workers, then a proc_mesh for the policy, and then we spawn the workers
        and the policy in setup.

        The args here generally should match those in the `__init__` method of the Policy class.
        """
        # Note: get_proc_mesh will set MASTER_ADDR, MASTER_PORT and CUDA_VISIBLE_DEVICES
        process_config: ProcessConfig = ProcessConfig(
            procs=cls.procs,
            hosts=cls.hosts,
            with_gpus=cls.with_gpus,
            mesh_name=cls.mesh_name,
        )
        worker_procs = await get_proc_mesh(process_config=process_config)

        # TODO - issues/144 we will want to ensure colocation with workers
        # We're currently locating the Policy on the local host proc mesh
        # vLLM initialization without setting env variables at proc_mesh creation
        # level leads to issues.
        # Once we can create multiple proc meshes on a host mesh, we can ensure
        # host colocation
        policy_proc_config = copy(process_config)
        policy_proc_config.procs = 1
        policy_proc_config.hosts = None
        policy_proc_config.with_gpus = False
        policy_proc = await get_proc_mesh(process_config=policy_proc_config)

        if isinstance(engine_args, Mapping):
            engine_args = EngineArgs(**engine_args)
            engine_args._is_v1_supported_oracle = lambda *_: True  # Always default on
            logger.debug(f"Resolved engine args: {engine_args}")

        vllm_config = engine_args.create_engine_config(UsageContext.LLM_CLASS)
        workers = worker_procs.spawn(
            "vllm_worker", PolicyWorker, vllm_config=vllm_config, use_dcp=use_dcp
        )

        if isinstance(sampling_params, Mapping):
            sampling_params = SamplingParams.from_optional(**sampling_params)
            sampling_params.output_kind = RequestOutputKind.FINAL_ONLY
            logger.debug(f"Resolved sampling params: {sampling_params}")

        # TODO - expand support so name can stick within kwargs
        actor_name = kwargs.pop("name", cls.__name__)
        policy = policy_proc.spawn(
            actor_name,
            cls,
            engine_args=engine_args,
            sampling_params=sampling_params,
            available_devices=available_devices,
            policy_worker=workers,
            **kwargs,
        )
        policy._policy_proc = policy_proc
        policy._worker_procs = worker_procs
        await policy.setup.call()
        return policy

<<<<<<< HEAD
    @classmethod
    async def shutdown(  # pyright: ignore[reportIncompatibleMethodOverride]
        cls: type["Policy"], actor: "Policy", quiet: bool = False
    ):
        assert (
            actor._policy_proc is not None
        ), "Tried to shutdown a policy that was not initialized correctly"
        assert (
            actor._worker_procs is not None
        ), "Tried to shutdown a policy that was not initialized correctly"

        # TODO - may want to expand stop to gracefully respond to
        # ongoing requests.
        await actor.stop.call()
        await stop_proc_mesh(actor._worker_procs)
        await stop_proc_mesh(actor._policy_proc)

=======
>>>>>>> b7d25264
    @endpoint
    async def setup(self):
        """Mirrors the __init__ of vLLM's LLMEngine."""
        if self.policy_worker is None:
            raise RuntimeError(
                "Policy worker should not be None. Usually it would be attached to Policy in the ``launch`` method."
            )
        await self.policy_worker.setup.call()

        self.request_id = 0
        self.requests: dict[str, tuple[ParentRequest | None, asyncio.Future]] = {}

        # TODO: Investigate whether this can be combined with `policy.running`
        self.accepting_requests = True

        self.request_lock = asyncio.Condition()  # Guard for accepting_requests
        self.update_lock = asyncio.Condition()  # Guard for updating requests

        vllm_config: VllmConfig = self.engine_args.create_engine_config(
            UsageContext.LLM_CLASS
        )
        self.max_model_len = vllm_config.model_config.max_model_len

        # Setup processors
        # TODO: move all processing to the Environment
        # TODO: add support for `log_stats` and `mm_registry`
        tokenizer = init_tokenizer_from_configs(
            model_config=vllm_config.model_config,
            scheduler_config=vllm_config.scheduler_config,
            lora_config=vllm_config.lora_config,
        )
        self.processor = Processor(
            vllm_config=vllm_config, tokenizer=tokenizer, mm_registry=None
        )
        self.output_processor = OutputProcessor(tokenizer, log_stats=None)

        # Configure KV caches
        kv_cache_configs = await self.policy_worker.setup_kv_cache.call()
        _, kv_cache_config = next(kv_cache_configs.items())
        vllm_config.cache_config.num_gpu_blocks = kv_cache_config.num_blocks
        vllm_config.cache_config.num_cpu_blocks = 0

        # Setup scheduler
        # TODO: Add support for `log_stats`
        structured_output_manager = StructuredOutputManager(vllm_config)
        self.scheduler = Scheduler(
            vllm_config=vllm_config,
            kv_cache_config=kv_cache_config,
            structured_output_manager=structured_output_manager,
            include_finished_set=False,
            log_stats=None,
        )
        self._start_processing()

    def _start_processing(self):
        if self._run_task is None or self._run_task.done():
            self._run_task = asyncio.create_task(self.run())

    @endpoint
    async def generate(self, prompt: str, *, priority: int = 0) -> list[Completion]:
        """Generate a response for the given prompt

        Args:
            prompt (str): The prompt to generate a response for.
            priority (int, optional): The priority of the request. Defaults to 0.

        Returns:
            list[Completion]: n completions from vLLM based on your prompt.
        """
        t = Tracer("policy_perf/generate", timer="gpu")
        t.start()
        record_metric("policy/generate/count_requests", 1, Reduce.SUM)

        self.request_id += 1 % sys.maxsize
        request_id = str(self.request_id)

        tokenization_kwargs = self.tokenization_kwargs or {}
        # TODO: add truncation support https://github.com/vllm-project/vllm/issues/4507
        truncate_prompt_tokens = self.sampling_params.truncate_prompt_tokens
        _validate_truncation_size(
            self.max_model_len,
            truncate_prompt_tokens,
            tokenization_kwargs,
        )
        prompt_str, request = self.processor.process_inputs(
            request_id=request_id,
            prompt={"prompt": prompt},
            params=self.sampling_params,
            arrival_time=None,
            lora_request=self.lora_request,
            tokenization_kwargs=tokenization_kwargs,
            trace_headers=None,
            priority=priority,
            data_parallel_rank=None,  # We do not support DP
        )
        t.step("process_inputs")

        # Wait until we're accepting requests (releases lock while waiting)
        # If accepting_requests is True, continue immediately (holding the lock)
        # If False, release lock, wait for notification, re-acquire and recheck
        async with self.request_lock:
            await self.request_lock.wait_for(lambda: self.accepting_requests)

            # Explicitly keeping the redundant logic to make it easier to pick up vLLM changes
            if (num_samples := self.sampling_params.n) == 1:
                self.output_processor.add_request(request, prompt_str, None, 0)
                request, _ = self._preprocess_add_request(request)
                request_fut = asyncio.Future()
                self.requests[request_id] = (None, request_fut)
                self.scheduler.add_request(request)
            else:
                parent_req = ParentRequest(request_id, self.sampling_params)
                for idx in range(num_samples):
                    # Note: `get_child_info` mutates ParentRequest to track the
                    # generated child request
                    child_request_id, params = parent_req.get_child_info(idx)
                    child_request = request if idx == num_samples - 1 else copy(request)
                    child_request.request_id = child_request_id
                    child_request.sampling_params = params
                    self.output_processor.add_request(
                        child_request, prompt_str, parent_req, idx
                    )
                    child_request, _ = self._preprocess_add_request(child_request)
                    self.scheduler.add_request(child_request)
                request_fut = asyncio.Future()
                self.requests[request_id] = (parent_req, request_fut)

        completions = await request_fut
        t.step("generate")

        # Log some metrics
        record_metric(
            "policy/generate/count_sequences_completed",
            len(completions),
            Reduce.SUM,
        )

        for completion in completions:
            num_generated_tokens = len(completion.token_ids)
            record_metric(
                "policy/generate/sum_tokens_generated",
                num_generated_tokens,
                Reduce.SUM,
            )

            record_metric(
                "policy/generate/avg_tokens_generated",
                num_generated_tokens,
                Reduce.MEAN,
            )
        t.stop()
        return completions

    def _preprocess_add_request(
        self, request: EngineCoreRequest
    ) -> tuple[Request, int]:
        """ (forge/issues/332) Will require attention when we bump vllm versions
         https://github.com/vllm-project/vllm/blob/0e3bb543f064eb416bca4f6f3013efa3830b12f7/vllm/v1/engine/core.py#L419"""
        if request.mm_hashes is not None:
            raise NotImplementedError("Support for mm_hash is not implemented yet.")
        req = Request.from_engine_core_request(request)
        if req.use_structured_output:
            self.scheduler.structured_output_manager.grammar_init(request)
        return req, 0

    async def run(self) -> None:
        """Schedule, execute, and make output.
        https://github.com/vllm-project/vllm/blob/0e3bb543f064eb416bca4f6f3013efa3830b12f7/vllm/v1/engine/core.py#L276
        """
        # TODO: move postprocessing out of loop to not block
        self.running = True
        while self.running:
            scheduler_output = self.scheduler.schedule()
            worker_outputs = await self.policy_worker.execute_model.call(
                scheduler_output
            )

            # The results of `execute_model` are gathered on the driver rank (rank 0)
            _, worker_output = next(worker_outputs.items())
            outputs = self.scheduler.update_from_output(scheduler_output, worker_output)
            outputs = outputs.get(0) or EngineCoreOutputs()
            await asyncio.sleep(0)  # Release control before processing outputs

            processed_outputs = self.output_processor.process_outputs(
                outputs.outputs,
                engine_core_timestamp=outputs.timestamp,
                iteration_stats=None,  # TODO: add support for `iteration_stats`
            )
            for request_output in processed_outputs.request_outputs:
                if request_output.finished:
                    completions = self._to_completions(request_output)
                    _, fut = self.requests.pop(request_output.request_id)
                    fut.set_result(completions)

            # Notify waiters if queue is drained
            async with self.request_lock:
                if len(self.requests) == 0:
                    self.request_lock.notify_all()

    @endpoint
    async def update_weights(self, policy_version: int) -> None:
        """Update weights on base model from a policy version to be found in a torchstore volume.

        Args:
            policy_version (int): Policy version from which to update. This will correspond to a key in a
                torchstore volume.

        Example:
            >>> trainer.train_step(...)
            >>> version += 1
            >>> await trainer.push_weights()
            >>> policy.update_weights(version)
        """
        # Serialize updates (only one update at a time)
        async with self.update_lock:
            # Grab the lock to stop accepting requests and wait on pending requests
            async with self.request_lock:
                self.accepting_requests = False
                curr_requests = [fut for _, fut in self.requests.values()]
                if curr_requests:
                    # Record pending requests metrics
                    record_metric(
                        "policy_perf/update_weights/avg_pending_requests",
                        len(curr_requests),
                        Reduce.MEAN,
                    )
                    record_metric(
                        "policy_perf/update_weights/max_pending_requests",
                        len(curr_requests),
                        Reduce.MAX,
                    )
                    logger.debug(f"Waiting for {len(curr_requests)} pending requests")

                # Wait until all pending requests have been processed
                # TODO: If generating long sequences, this might be long and will block
                # policy weight updates
                await self.request_lock.wait_for(lambda: len(self.requests) == 0)

            # Record weight update metrics
            record_metric("policy/update_weights/count_weight_updates", 1, Reduce.SUM)

            logger.debug(f"Starting weight update on {self.__class__.__name__}")
            # Call update_weights on every policy_worker
            await self.policy_worker.update_weights.call(policy_version)
            self.policy_version = policy_version

            # After updating the weights, we need to reset the KV cache
            self.scheduler.reset_prefix_cache()

        # Resume accepting requests and wake up any waiting generate() calls
        async with self.request_lock:
            self.accepting_requests = True
            self.request_lock.notify_all()

        logger.info(f"Weight update completed (now v{self.policy_version})")

    @endpoint
    async def _reset_prefix_cache(self):
        self.scheduler.reset_prefix_cache()

    @endpoint
    async def get_version(self) -> int:
        """Get the current policy version."""
        return self.policy_version

    @endpoint
    async def stop(self):
        self.running = False

    def _to_completions(self, request_output: RequestOutput) -> list[Completion]:
        """Convert a vLLM RequestOutput to a list of Completion objects."""
        completions = []
        original_prompt = request_output.prompt
        prompt_token_ids = request_output.prompt_token_ids
        for output in request_output.outputs:
            completions.append(
                Completion(
                    # TODO: the to_prompt encoding will be different from the original.
                    # This is okay for now, since I don't see any direct usage of prompt using completion object.
                    prompt=to_prompt(original_prompt),
                    stop_reason=output.finish_reason,
                    text=output.text,
                    prompt_ids=torch.tensor(prompt_token_ids),
                    token_ids=torch.tensor(output.token_ids),
                    logprobs=self._extract_logprobs(output),
                    generator_version=self.policy_version,
                    metadata={"num_cached_tokens": request_output.num_cached_tokens},
                )
            )
        return completions

    def _extract_logprobs(self, sample: CompletionOutput) -> torch.Tensor | None:
        if sample.logprobs is not None:
            return torch.tensor(
                [
                    top_k_dict[token].logprob
                    for token, top_k_dict in zip(sample.token_ids, sample.logprobs)
                ]
            )
        return None

    @classmethod
    async def shutdown(  # pyright: ignore[reportIncompatibleMethodOverride]
        cls: type["Policy"], actor: "Policy"
    ):
        assert (
            actor._policy_proc is not None
        ), "Tried to shutdown a policy that was not initialized correctly"
        assert (
            actor._worker_procs is not None
        ), "Tried to shutdown a policy that was not initialized correctly"

        # TODO - may want to expand stop to gracefully respond to
        # ongoing requests.
        await actor.stop.call()
        await stop_proc_mesh(actor._worker_procs)
        await stop_proc_mesh(actor._policy_proc)

    @endpoint
    async def _test_save_model_params(self):
        """Save model parameters before weight update, used for tesing purposes only."""
        logger.info("[Policy] save model parameters for testing.")
        await self.policy_worker._test_save_model_params.call()

    @endpoint
    async def _test_validate_model_params(self, validate_fn):
        """Validate updated model params using validate_fn."""
        logger.info("[Policy] start validating model parameters.")
        return await self.policy_worker._test_validate_model_params.call(validate_fn)


@dataclass
class PolicyWorker(ForgeActor):
    """Mirrors a vLLM GPUWorker
    https://github.com/vllm-project/vllm/blob/0e3bb543f064eb416bca4f6f3013efa3830b12f7/vllm/v1/worker/gpu_worker.py

    In general, this class should not be instantiated or called directly. Rather, the Policy controls
    the creation and invocation of all PolicyWorkers.
    """

    vllm_config: VllmConfig
    state_dict_key: str = "model_state_dict"
    # TODO: remove this later since no plumbing exists to change this value.
    # Also, whether to use dcp or not can be inferred from torchstore get() call.
    use_dcp: bool = True

    # used for tesing purposes only
    _test_prev_params = {}

    def __post_init__(self):
        super().__init__()

    @endpoint
    async def setup(self):
        self.rank = current_rank().rank
        os.environ["RANK"] = str(self.rank)
        parallel_config = self.vllm_config.parallel_config
        set_multiprocessing_worker_envs(parallel_config)
        ip, port = os.getenv("MASTER_ADDR"), os.getenv("MASTER_PORT")
        distributed_init_method = get_distributed_init_method(ip, port)
        all_kwargs = [{}] * parallel_config.world_size
        local_rank = self.rank % torch.accelerator.device_count()
        is_driver_worker = self.rank % parallel_config.tensor_parallel_size == 0
        all_kwargs[self.rank] = {
            "vllm_config": self.vllm_config,
            "local_rank": local_rank,
            "rank": self.rank,
            "distributed_init_method": distributed_init_method,
            "is_driver_worker": is_driver_worker,
        }
        self.worker = WorkerWrapperBase(self.vllm_config, self.rank)
        self.worker.init_worker(all_kwargs)
        self.worker.init_device()
        self.worker.load_model()

    @endpoint
    async def setup_kv_cache(self) -> KVCacheConfig:
        """https://github.com/vllm-project/vllm/blob/5c7fe25491825b95936c011a43337c7d4fb7e472/vllm/v1/engine/core.py#L199"""
        kv_cache_spec = self.worker.get_kv_cache_spec()
        if kv_cache_spec is not None:
            available_gpu_memory = self.worker.determine_available_memory()
        else:
            # Attention free models don't need memory for kv cache
            available_gpu_memory = 0

        # Get the kv cache tensor size
        kv_cache_config = get_kv_cache_config(
            self.vllm_config, kv_cache_spec, available_gpu_memory
        )
        # TODO: unify configs across TorchStore
        # unify_kv_cache_configs(kv_cache_configs)
        self.vllm_config.cache_config.num_gpu_blocks = kv_cache_config.num_blocks
        self.vllm_config.cache_config.num_cpu_blocks = 0

        # Initialize kv cache and warmup the execution:
        # from multiproc_executor.py:MultiprocExecutor.initialize_from_config
        kv_cache_configs = [None] * self.vllm_config.parallel_config.world_size
        kv_cache_configs[self.rank] = kv_cache_config
        self.worker.initialize_from_config(kv_cache_configs)
        self.worker.compile_or_warm_up_model()
        self.worker.initialize_cache(kv_cache_config.num_blocks, 0)
        return kv_cache_config

    @endpoint
    async def execute_model(self, schedule: SchedulerOutput) -> ModelRunnerOutput:
        return self.worker.execute_model(schedule)

    @endpoint
    async def update_weights(self, policy_version: int) -> None:
        model = self.worker.model_runner.model
        prefix = get_param_prefix(policy_version)
        matching_keys = await ts.keys(prefix)
        dcp_whole_state_dict_key = get_dcp_whole_state_dict_key(policy_version)
        loaded_weights = set()
        t = Tracer("policy_worker_perf/update_weights", timer="gpu")
        t.start()
        # Entire state dict is stored in a single DCP handle
        if dcp_whole_state_dict_key in matching_keys:
            dcp_handle = await ts.get(dcp_whole_state_dict_key)
            hf_param_names = dcp_handle.param_names
            for name in hf_param_names:
                param = load_tensor_from_dcp(dcp_handle, name)
                loaded = model.load_weights([(name, param)])
                del param
                loaded_weights.update(loaded)
        else:  # Load each parameter from torchstore directly without DCP
            hf_param_names = [extract_param_name(key) for key in matching_keys]
            # We can't pass a generator since vllm load_weights is not async.
            # Instead, we just call load_weights with one parameter at a time.
            for name in hf_param_names:
                param_key = get_param_key(policy_version, name)
                param = await ts.get(param_key)
                loaded = model.load_weights([(name, param)])
                del param
                loaded_weights.update(loaded)
        t.stop()

    @endpoint
    async def _test_save_model_params(self):
        """Save model parameters before weight update, used for tesing purposes only."""
        logger.info("[PolicyWorker] save model parameters for testing.")
        for name, param in self.worker.model_runner.model.named_parameters():
            self._test_prev_params[name] = param.detach().cpu()
        logger.info(
            "[PolicyWorker] finished saving model parameters, len = %d",
            len(self._test_prev_params),
        )

    @endpoint
    async def _test_validate_model_params(self, validate_fn):
        """Validate updated model params using validate_fn."""
        logger.info("[PolicyWorker] start validating model parameters.")
        return validate_fn(
            self._test_prev_params, self.worker.model_runner.model, logger
        )<|MERGE_RESOLUTION|>--- conflicted
+++ resolved
@@ -185,26 +185,6 @@
         await policy.setup.call()
         return policy
 
-<<<<<<< HEAD
-    @classmethod
-    async def shutdown(  # pyright: ignore[reportIncompatibleMethodOverride]
-        cls: type["Policy"], actor: "Policy", quiet: bool = False
-    ):
-        assert (
-            actor._policy_proc is not None
-        ), "Tried to shutdown a policy that was not initialized correctly"
-        assert (
-            actor._worker_procs is not None
-        ), "Tried to shutdown a policy that was not initialized correctly"
-
-        # TODO - may want to expand stop to gracefully respond to
-        # ongoing requests.
-        await actor.stop.call()
-        await stop_proc_mesh(actor._worker_procs)
-        await stop_proc_mesh(actor._policy_proc)
-
-=======
->>>>>>> b7d25264
     @endpoint
     async def setup(self):
         """Mirrors the __init__ of vLLM's LLMEngine."""
